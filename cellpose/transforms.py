import numpy as np
import warnings
import cv2
import edt
from skimage.filters import gaussian
from skimage.util import random_noise
from scipy.ndimage import median_filter, binary_dilation
import fastremap

import logging
transforms_logger = logging.getLogger(__name__)
transforms_logger.setLevel(logging.DEBUG)

from . import dynamics, utils

def _taper_mask(ly=224, lx=224, sig=7.5):
    bsize = max(224, max(ly, lx))
    xm = np.arange(bsize)
    xm = np.abs(xm - xm.mean())
    mask = 1/(1 + np.exp((xm - (bsize/2-20)) / sig))
    mask = mask * mask[:, np.newaxis]
    mask = mask[bsize//2-ly//2 : bsize//2+ly//2+ly%2, 
                bsize//2-lx//2 : bsize//2+lx//2+lx%2]
    return mask

def unaugment_tiles(y, unet=False):
    """ reverse test-time augmentations for averaging

    Parameters
    ----------

    y: float32
        array that's ntiles_y x ntiles_x x chan x Ly x Lx where chan = (dY, dX, cell prob)

    unet: bool (optional, False)
        whether or not unet output or cellpose output
    
    Returns
    -------

    y: float32

    """
    for j in range(y.shape[0]):
        for i in range(y.shape[1]):
            if j%2==0 and i%2==1:
                y[j,i] = y[j,i, :,::-1, :]
                if not unet:
                    y[j,i,0] *= -1
            elif j%2==1 and i%2==0:
                y[j,i] = y[j,i, :,:, ::-1]
                if not unet:
                    y[j,i,1] *= -1
            elif j%2==1 and i%2==1:
                y[j,i] = y[j,i, :,::-1, ::-1]
                if not unet:
                    y[j,i,0] *= -1
                    y[j,i,1] *= -1
    return y

def average_tiles(y, ysub, xsub, Ly, Lx):
    """ average results of network over tiles

    Parameters
    -------------

    y: float, [ntiles x nclasses x bsize x bsize]
        output of cellpose network for each tile

    ysub : list
        list of arrays with start and end of tiles in Y of length ntiles

    xsub : list
        list of arrays with start and end of tiles in X of length ntiles

    Ly : int
        size of pre-tiled image in Y (may be larger than original image if
        image size is less than bsize)

    Lx : int
        size of pre-tiled image in X (may be larger than original image if
        image size is less than bsize)

    Returns
    -------------

    yf: float32, [nclasses x Ly x Lx]
        network output averaged over tiles

    """
    Navg = np.zeros((Ly,Lx))
    yf = np.zeros((y.shape[1], Ly, Lx), np.float32)
    # taper edges of tiles
    mask = _taper_mask(ly=y.shape[-2], lx=y.shape[-1])
    for j in range(len(ysub)):
        yf[:, ysub[j][0]:ysub[j][1],  xsub[j][0]:xsub[j][1]] += y[j] * mask
        Navg[ysub[j][0]:ysub[j][1],  xsub[j][0]:xsub[j][1]] += mask
    yf /= Navg
    return yf

def make_tiles(imgi, bsize=224, augment=False, tile_overlap=0.1):
    """ make tiles of image to run at test-time

    if augmented, tiles are flipped and tile_overlap=2.
        * original
        * flipped vertically
        * flipped horizontally
        * flipped vertically and horizontally

    Parameters
    ----------
    imgi : float32
        array that's nchan x Ly x Lx

    bsize : float (optional, default 224)
        size of tiles

    augment : bool (optional, default False)
        flip tiles and set tile_overlap=2.

    tile_overlap: float (optional, default 0.1)
        fraction of overlap of tiles

    Returns
    -------
    IMG : float32
        array that's ntiles x nchan x bsize x bsize

    ysub : list
        list of arrays with start and end of tiles in Y of length ntiles

    xsub : list
        list of arrays with start and end of tiles in X of length ntiles

    
    """

    nchan, Ly, Lx = imgi.shape
    if augment:
        bsize = np.int32(bsize)
        # pad if image smaller than bsize
        if Ly<bsize:
            imgi = np.concatenate((imgi, np.zeros((nchan, bsize-Ly, Lx))), axis=1)
            Ly = bsize
        if Lx<bsize:
            imgi = np.concatenate((imgi, np.zeros((nchan, Ly, bsize-Lx))), axis=2)
        Ly, Lx = imgi.shape[-2:]
        # tiles overlap by half of tile size
        ny = max(2, int(np.ceil(2. * Ly / bsize)))
        nx = max(2, int(np.ceil(2. * Lx / bsize)))
        ystart = np.linspace(0, Ly-bsize, ny).astype(int)
        xstart = np.linspace(0, Lx-bsize, nx).astype(int)

        ysub = []
        xsub = []

        # flip tiles so that overlapping segments are processed in rotation
        IMG = np.zeros((len(ystart), len(xstart), nchan,  bsize, bsize), np.float32)
        for j in range(len(ystart)):
            for i in range(len(xstart)):
                ysub.append([ystart[j], ystart[j]+bsize])
                xsub.append([xstart[i], xstart[i]+bsize])
                IMG[j, i] = imgi[:, ysub[-1][0]:ysub[-1][1],  xsub[-1][0]:xsub[-1][1]]
                # flip tiles to allow for augmentation of overlapping segments
                if j%2==0 and i%2==1:
                    IMG[j,i] = IMG[j,i, :,::-1, :]
                elif j%2==1 and i%2==0:
                    IMG[j,i] = IMG[j,i, :,:, ::-1]
                elif j%2==1 and i%2==1:
                    IMG[j,i] = IMG[j,i,:, ::-1, ::-1]
    else:
        tile_overlap = min(0.5, max(0.05, tile_overlap))
        bsizeY, bsizeX = min(bsize, Ly), min(bsize, Lx)
        bsizeY = np.int32(bsizeY)
        bsizeX = np.int32(bsizeX)
        # tiles overlap by 10% tile size
        ny = 1 if Ly<=bsize else int(np.ceil((1.+2*tile_overlap) * Ly / bsize))
        nx = 1 if Lx<=bsize else int(np.ceil((1.+2*tile_overlap) * Lx / bsize))
        ystart = np.linspace(0, Ly-bsizeY, ny).astype(int)
        xstart = np.linspace(0, Lx-bsizeX, nx).astype(int)

        ysub = []
        xsub = []
        IMG = np.zeros((len(ystart), len(xstart), nchan,  bsizeY, bsizeX), np.float32)
        for j in range(len(ystart)):
            for i in range(len(xstart)):
                ysub.append([ystart[j], ystart[j]+bsizeY])
                xsub.append([xstart[i], xstart[i]+bsizeX])
                IMG[j, i] = imgi[:, ysub[-1][0]:ysub[-1][1],  xsub[-1][0]:xsub[-1][1]]
        
    return IMG, ysub, xsub, Ly, Lx

# needs to have a wider range to avoid weird effects with few cells in frame
# also turns out previous fomulation can give negative numbers 
def normalize99(img,lower=0.01,upper=99.99,skel=False):
    """ normalize image so 0.0 is 0.01st percentile and 1.0 is 99.99th percentile """
    X = img.copy()
#     print('nromalize99',skel)
    if skel:
        X = np.interp(X, (np.percentile(X, lower), np.percentile(X, upper)), (0, 1))
    else:
        x01 = np.percentile(X, 1)
        x99 = np.percentile(X, 99)
        X = (X - x01) / (x99 - x01)
    return X


def move_axis(img, m_axis=-1, first=True):
    """ move axis m_axis to first or last position """
    if m_axis==-1:
        m_axis = img.ndim-1
    m_axis = min(img.ndim-1, m_axis)
    axes = np.arange(0, img.ndim)
    if first:
        axes[1:m_axis+1] = axes[:m_axis]
        axes[0] = m_axis
    else:
        axes[m_axis:-1] = axes[m_axis+1:]
        axes[-1] = m_axis
    img = img.transpose(tuple(axes))
    return img

# This was edited to fix a bug where single-channel images of shape (y,x) would be 
# transposed to (x,y) if x<y, making the labels no longer correspond to the data. 
def move_min_dim(img, force=False):
    """ move minimum dimension last as channels if < 10, or force==True """
    if len(img.shape) > 2: #only makese sense to do this if channel axis is already present 
        min_dim = min(img.shape)
        if min_dim < 10 or force:
            if img.shape[-1]==min_dim:
                channel_axis = -1
            else:
                channel_axis = (img.shape).index(min_dim)
            img = move_axis(img, m_axis=channel_axis, first=False)
    return img

def update_axis(m_axis, to_squeeze, ndim):
    if m_axis==-1:
        m_axis = ndim-1
    if (to_squeeze==m_axis).sum() == 1:
        m_axis = None
    else:
        inds = np.ones(ndim, bool)
        inds[to_squeeze] = False
        m_axis = np.nonzero(np.arange(0, ndim)[inds]==m_axis)[0]
        if len(m_axis) > 0:
            m_axis = m_axis[0]
        else:
            m_axis = None
    return m_axis

def convert_image(x, channels, channel_axis=None, z_axis=None,
                  do_3D=False, normalize=True, invert=False,
                  nchan=2, skel=False):
    """ return image with z first, channels last and normalized intensities """
        
    # squeeze image, and if channel_axis or z_axis given, transpose image
    if x.ndim > 3:
        to_squeeze = np.array([int(isq) for isq,s in enumerate(x.shape) if s==1])
        # remove channel axis if number of channels is 1
        if len(to_squeeze) > 0: 
            channel_axis = update_axis(channel_axis, to_squeeze, x.ndim) if channel_axis is not None else channel_axis
            z_axis = update_axis(z_axis, to_squeeze, x.ndim) if z_axis is not None else z_axis
        x = x.squeeze()

    # put z axis first
    if z_axis is not None and x.ndim > 2:
        x = move_axis(x, m_axis=z_axis, first=True)
        if channel_axis is not None:
            channel_axis += 1
        if x.ndim==3:
            x = x[...,np.newaxis]
        
    # put channel axis last
    if channel_axis is not None and x.ndim > 2:
        x = move_axis(x, m_axis=channel_axis, first=False)
    elif x.ndim == 2:
        x = x[:,:,np.newaxis]

    if do_3D :
        if x.ndim < 3:
            transforms_logger.critical('ERROR: cannot process 2D images in 3D mode')
            raise ValueError('ERROR: cannot process 2D images in 3D mode') 
        elif x.ndim<4:
            x = x[...,np.newaxis]

    if channel_axis is None:
        x = move_min_dim(x)
        
    if x.ndim > 3:
        transforms_logger.info('multi-stack tiff read in as having %d planes %d channels'%
                (x.shape[0], x.shape[-1]))

    if channels is not None:
        channels = channels[0] if len(channels)==1 else channels
        if len(channels) < 2:
            transforms_logger.critical('ERROR: two channels not specified')
            raise ValueError('ERROR: two channels not specified') 
        x = reshape(x, channels=channels)
        
    else:
        # code above put channels last
        if x.shape[-1] > nchan:
            transforms_logger.warning('WARNING: more than %d channels given, use "channels" input for specifying channels - just using first %d channels to run processing'%(nchan,nchan))
            x = x[...,:nchan]

        if not do_3D and x.ndim>3:
            transforms_logger.critical('ERROR: cannot process 4D images in 2D mode')
            raise ValueError('ERROR: cannot process 4D images in 2D mode')
            
        if x.shape[-1] < nchan:
            x = np.concatenate((x, 
                                np.tile(np.zeros_like(x), (1,1,nchan-1))), 
                                axis=-1)
            
    if normalize or invert:
        x = normalize_img(x, invert=invert, skel=skel)
        
    return x

def reshape(data, channels=[0,0], chan_first=False):
    """ reshape data using channels

    Parameters
    ----------

    data : numpy array that's (Z x ) Ly x Lx x nchan
        if data.ndim==8 and data.shape[0]<8, assumed to be nchan x Ly x Lx

    channels : list of int of length 2 (optional, default [0,0])
        First element of list is the channel to segment (0=grayscale, 1=red, 2=green, 3=blue).
        Second element of list is the optional nuclear channel (0=none, 1=red, 2=green, 3=blue).
        For instance, to train on grayscale images, input [0,0]. To train on images with cells
        in green and nuclei in blue, input [2,3].

    invert : bool
        invert intensities

    Returns
    -------
    data : numpy array that's (Z x ) Ly x Lx x nchan (if chan_first==False)

    """
    data = data.astype(np.float32)
    if data.ndim < 3:
        data = data[:,:,np.newaxis]
    elif data.shape[0]<8 and data.ndim==3:
        data = np.transpose(data, (1,2,0))

    # use grayscale image
    if data.shape[-1]==1:
        data = np.concatenate((data, np.zeros_like(data)), axis=-1)
    else:
        if channels[0]==0:
            data = data.mean(axis=-1, keepdims=True)
            data = np.concatenate((data, np.zeros_like(data)), axis=-1)
        else:
            chanid = [channels[0]-1]
            if channels[1] > 0:
                chanid.append(channels[1]-1)
            data = data[...,chanid]
            for i in range(data.shape[-1]):
                if np.ptp(data[...,i]) == 0.0:
                    if i==0:
                        warnings.warn("chan to seg' has value range of ZERO")
                    else:
                        warnings.warn("'chan2 (opt)' has value range of ZERO, can instead set chan2 to 0")
            if data.shape[-1]==1:
                data = np.concatenate((data, np.zeros_like(data)), axis=-1)
    if chan_first:
        if data.ndim==4:
            data = np.transpose(data, (3,0,1,2))
        else:
            data = np.transpose(data, (2,0,1))
    return data

def normalize_img(img, axis=-1, invert=False, skel=False):
    """ normalize each channel of the image so that so that 0.0=1st percentile
    and 1.0=99th percentile of image intensities

    optional inversion

    Parameters
    ------------

    img: ND-array (at least 3 dimensions)

    axis: channel axis to loop over for normalization

    Returns
    ---------------

    img: ND-array, float32
        normalized image of same size

    """
    if img.ndim<3:
        error_message = 'Image needs to have at least 3 dimensions'
        transforms_logger.critical(error_message)
        raise ValueError(error_message)

    img = img.astype(np.float32)
    img = np.moveaxis(img, axis, 0)
    for k in range(img.shape[0]):
        if np.ptp(img[k]) > 0.0:
            img[k] = normalize99(img[k],skel=skel)
            if invert:
                img[k] = -1*img[k] + 1   
    img = np.moveaxis(img, 0, axis)
    return img

def reshape_train_test(train_data, train_labels, test_data, test_labels, channels, normalize, skel=False):
    """ check sizes and reshape train and test data for training """
    nimg = len(train_data)
    # check that arrays are correct size
    if nimg != len(train_labels):
        error_message = 'train data and labels not same length'
        transforms_logger.critical(error_message)
        raise ValueError(error_message)
        return
    if train_labels[0].ndim < 2 or train_data[0].ndim < 2:
        error_message = 'training data or labels are not at least two-dimensional'
        transforms_logger.critical(error_message)
        raise ValueError(error_message)
        return

    if train_data[0].ndim > 3:
        error_message = 'training data is more than three-dimensional (should be 2D or 3D array)'
        transforms_logger.critical(error_message)
        raise ValueError(error_message)
        return

    # check if test_data correct length
    if not (test_data is not None and test_labels is not None and
            len(test_data) > 0 and len(test_data)==len(test_labels)):
        test_data = None

    # make data correct shape and normalize it so that 0 and 1 are 1st and 99th percentile of data
    train_data, test_data, run_test = reshape_and_normalize_data(train_data, test_data=test_data, 
                                                                 channels=channels, normalize=normalize, skel=skel)

    if train_data is None:
        error_message = 'training data do not all have the same number of channels'
        transforms_logger.critical(error_message)
        raise ValueError(error_message)
        return

    if not run_test:
        transforms_logger.info('NOTE: test data not provided OR labels incorrect OR not same number of channels as train data')
        test_data, test_labels = None, None

    return train_data, train_labels, test_data, test_labels, run_test

def reshape_and_normalize_data(train_data, test_data=None, channels=None, normalize=True, skel=False):
    """ inputs converted to correct shapes for *training* and rescaled so that 0.0=1st percentile
    and 1.0=99th percentile of image intensities in each channel

    Parameters
    --------------

    train_data: list of ND-arrays, float
        list of training images of size [Ly x Lx], [nchan x Ly x Lx], or [Ly x Lx x nchan]

    test_data: list of ND-arrays, float (optional, default None)
        list of testing images of size [Ly x Lx], [nchan x Ly x Lx], or [Ly x Lx x nchan]

    channels: list of int of length 2 (optional, default None)
        First element of list is the channel to segment (0=grayscale, 1=red, 2=green, 3=blue).
        Second element of list is the optional nuclear channel (0=none, 1=red, 2=green, 3=blue).
        For instance, to train on grayscale images, input [0,0]. To train on images with cells
        in green and nuclei in blue, input [2,3].

    normalize: bool (optional, True)
        normalize data so 0.0=1st percentile and 1.0=99th percentile of image intensities in each channel

    Returns
    -------------

    train_data: list of ND-arrays, float
        list of training images of size [2 x Ly x Lx]

    test_data: list of ND-arrays, float (optional, default None)
        list of testing images of size [2 x Ly x Lx]

    run_test: bool
        whether or not test_data was correct size and is useable during training

    """

    # if training data is less than 2D
    run_test = False
    for test, data in enumerate([train_data, test_data]):
        if data is None:
            return train_data, test_data, run_test
        nimg = len(data)
        for i in range(nimg):
            data[i] = move_min_dim(data[i], force=True)
            if channels is not None:
                data[i] = reshape(data[i], channels=channels, chan_first=True)
            if data[i].ndim < 3:
                data[i] = data[i][np.newaxis,:,:]
            if normalize:
                data[i] = normalize_img(data[i], axis=0, skel=skel)
        nchan = [data[i].shape[0] for i in range(nimg)]
        transforms_logger.info('%s channels = %d'%(['train', 'test'][test], nchan[0]))
    run_test = True
    return train_data, test_data, run_test

def resize_image(img0, Ly=None, Lx=None, rsz=None, interpolation=cv2.INTER_LINEAR, no_channels=False):
    """ resize image for computing flows / unresize for computing dynamics

    Parameters
    -------------

    img0: ND-array
        image of size [y x x x nchan] or [Lz x y x x x nchan] or [Lz x y x x]

    Ly: int, optional

    Lx: int, optional

    rsz: float, optional
        resize coefficient(s) for image; if Ly is None then rsz is used

    interpolation: cv2 interp method (optional, default cv2.INTER_LINEAR)

    Returns
    --------------

    imgs: ND-array 
        image of size [Ly x Lx x nchan] or [Lz x Ly x Lx x nchan]

    """
    if Ly is None and rsz is None:
        error_message = 'must give size to resize to or factor to use for resizing'
        transforms_logger.critical(error_message)
        raise ValueError(error_message)

    if Ly is None:
        # determine Ly and Lx using rsz
        if not isinstance(rsz, list) and not isinstance(rsz, np.ndarray):
            rsz = [rsz, rsz]
        if no_channels:
            Ly = int(img0.shape[-2] * rsz[-2])
            Lx = int(img0.shape[-1] * rsz[-1])
        else:
            Ly = int(img0.shape[-3] * rsz[-2])
            Lx = int(img0.shape[-2] * rsz[-1])
    
    if (img0.ndim>2 and no_channels) or (img0.ndim==4 and not no_channels):
        if no_channels:
            imgs = np.zeros((img0.shape[0], Ly, Lx), np.float32)
        else:
            imgs = np.zeros((img0.shape[0], Ly, Lx, img0.shape[-1]), np.float32)
        for i,img in enumerate(img0):
            imgs[i] = cv2.resize(img, (Lx, Ly), interpolation=interpolation)
    else:
        imgs = cv2.resize(img0, (Lx, Ly), interpolation=interpolation)
    return imgs

def pad_image_ND(img0, div=16, extra = 1):
    """ pad image for test-time so that its dimensions are a multiple of 16 (2D or 3D)

    Parameters
    -------------

    img0: ND-array
        image of size [nchan (x Lz) x Ly x Lx]

    div: int (optional, default 16)

    Returns
    --------------

    I: ND-array
        padded image

    ysub: array, int
        yrange of pixels in I corresponding to img0

    xsub: array, int
        xrange of pixels in I corresponding to img0

    """
    Lpad = int(div * np.ceil(img0.shape[-2]/div) - img0.shape[-2])
    xpad1 = extra*div//2 + Lpad//2
    xpad2 = extra*div//2 + Lpad - Lpad//2
    Lpad = int(div * np.ceil(img0.shape[-1]/div) - img0.shape[-1])
    ypad1 = extra*div//2 + Lpad//2
    ypad2 = extra*div//2+Lpad - Lpad//2

    if img0.ndim>3:
        pads = np.array([[0,0], [0,0], [xpad1,xpad2], [ypad1, ypad2]])
    else:
        pads = np.array([[0,0], [xpad1,xpad2], [ypad1, ypad2]])

    I = np.pad(img0,pads, mode='constant')

    Ly, Lx = img0.shape[-2:]
    ysub = np.arange(xpad1, xpad1+Ly)
    xsub = np.arange(ypad1, ypad1+Lx)
    return I, ysub, xsub


def random_rotate_and_resize(X, Y=None, scale_range=1., gamma_range=0.5, xy = (224,224), 
                             do_flip=True, rescale=None, unet=False,
                             inds=None, depth=0, skel=False):
    """ augmentation by random rotation and resizing

        X and Y are lists or arrays of length nimg, with dims channels x Ly x Lx (channels optional)

        Parameters
        ----------
        X: LIST of ND-arrays, float
            list of image arrays of size [nchan x Ly x Lx] or [Ly x Lx]

        Y: LIST of ND-arrays, float (optional, default None)
            list of image labels of size [nlabels x Ly x Lx] or [Ly x Lx]. The 1st channel
            of Y is always nearest-neighbor interpolated (assumed to be masks or 0-1 representation).
            If Y.shape[0]==3 and not unet, then the labels are assumed to be [cell probability, Y flow, X flow]. 
            If unet, second channel is dist_to_bound.

        scale_range: float (optional, default 1.0)
            Range of resizing of images for augmentation. Images are resized by
            (1-scale_range/2) + scale_range * np.random.rand()

        xy: tuple, int (optional, default (224,224))
            size of transformed images to return

        do_flip: bool (optional, default True)
            whether or not to flip images horizontally

        rescale: array, float (optional, default None)
            how much to resize images by before performing augmentations

        unet: bool (optional, default False)

        Returns
        -------
        imgi: ND-array, float
            transformed images in array [nimg x nchan x xy[0] x xy[1]]

        lbl: ND-array, float
            transformed labels in array [nimg x nchan x xy[0] x xy[1]]

        scale: array, float
            amount each image was resized by

    """
    nimg = len(X)
<<<<<<< HEAD

=======
    dist_bg = 5 # background distance field is set to -dist_bg 
    scale_range = max(0, min(2, float(scale_range))) # limit overall range to [0,2] i.e. 1+-1 
    
>>>>>>> e85a7858
    if inds is None: # only relevant when debugging 
        inds = np.arange(nimg)
    
    # backwards compatibility; completely 'stock', no gamma augmentation or any other extra frills. 
    # [Y[i][1:] for i in inds] is necessary because the original transform function does not use masks (entry 0). 
    # This used to be done in the original function call. 
    if not skel:
        if Y is not None:
            Y = [y[1:] for y in Y]
        return original_random_rotate_and_resize(X, Y, scale_range=scale_range, xy=xy,
                                                 do_flip=do_flip, rescale=rescale, unet=unet)

<<<<<<< HEAD
    if depth>5:
        error_message = 'Recusion depth exceeded. Check that your images contain cells.'
        transforms_logger.critical(error_message)
        raise ValueError(error_message)
        return

    numpx = xy[0]*xy[1]

    dist_bg = 5 # background distance field is set to -dist_bg 
    scale_range = max(0, min(2, float(scale_range))) # limit overall range to [0,2] i.e. 1+-1 
    
=======
>>>>>>> e85a7858
    # While in other parts of Cellpose channels are put last by default, here we have chan x Ly x Lx 
    if X[0].ndim>2:
        nchan = X[0].shape[0] 
    else:
        nchan = 1 
    imgi  = np.zeros((nimg, nchan, xy[0], xy[1]), np.float32)
        
    lbl = []
    if Y is not None:
        for n in range(nimg):
            labels = Y[n].copy()
            if labels.ndim<3:
                labels = labels[np.newaxis,:,:]
            dist = labels[1]
            dist[dist==0] = - dist_bg
            if labels.shape[0]<6:
                bd = 5.*(labels[1]==1)
                bd[bd==0] = -5.
                labels = np.concatenate((labels, bd[np.newaxis,:]))# add a boundary layer
            if labels.shape[0]<7:
                mask = labels[0]>0
                labels = np.concatenate((labels, mask[np.newaxis,:])) # add a mask layer
            Y[n] = labels

        if Y[0].ndim>2:
            nt = Y[0].shape[0] +1 #(added one for weight array)
        else:
            nt = 1
        lbl = np.zeros((nimg, nt, xy[0], xy[1]), np.float32)

    scale = np.zeros((nimg,2), np.float32)
    for n in range(nimg):
        img = X[n].copy()
        # use recursive function here to pass back single image that was cropped appropriately 
        imgi[n], lbl[n], scale[n] = random_crop_warp(img, Y[n], nt, xy, nchan, scale[n], 
                                                     rescale[n] if rescale is not None else None, 
                                                     scale_range, gamma_range, do_flip, inds[n], dist_bg)
        
    return imgi, lbl, np.mean(scale) #for size training, must output scalar size (need to check this again)

# This function allows a more efficient implementation for recursively checking that the random crop includes cell pixels.
# Now it is rerun on a per-image basis if a crop fails to capture .1 percent cell pixels (minimum). 
def random_crop_warp(img, Y, nt, xy, nchan, scale, rescale, scale_range, gamma_range, do_flip, ind, dist_bg, depth=0):
    
    if depth>20:
        error_message = 'Sparse or over-dense image detected. Problematic index is: '+str(ind)
        transforms_logger.critical(error_message)
        raise ValueError(error_message)
    
    if depth>100:
        error_message = 'Recusion depth exceeded. Check that your images contain cells and background within a typical crop. Failed index is: '+str(ind)
        transforms_logger.critical(error_message)
        raise ValueError(error_message)
        return
    
    do_old = True # Recomputing flow will never work because labels are jagged...
    lbl = np.zeros((nt, xy[0], xy[1]), np.float32)
    numpx = xy[0]*xy[1]
    
    if Y is not None:
        labels = Y.copy()
        # We want the scale distibution to have a mean of 1
        # There may be a better way to skew the distribution to
        # interpolate the parameter space without skewing the mean 
        ds = scale_range/2
        if do_old:
            scale = np.random.uniform(low=1-ds,high=1+ds,size=2) #anisotropic
        else:
            scale = [np.random.uniform(low=1-ds,high=1+ds,size=1)]*2 # isotropic
        if rescale is not None:
            scale *= 1. / rescale

    # image dimensions are always the last two in the stack (again, convention here is different)
    Ly, Lx = img.shape[-2:]

    # generate random augmentation parameters
    dg = gamma_range/2 
    flip = np.random.choice([0,1])

    if do_old:
        theta = np.random.rand() * np.pi * 2
    else:
        theta = np.random.choice([0, np.pi/4, np.pi/2, 3*np.pi/4]) 

    # random translation, take the difference between the scaled dimensions and the crop dimensions
    dxy = np.maximum(0, np.array([Lx*scale[1]-xy[1],Ly*scale[0]-xy[0]]))
    # multiplies by a pair of random numbers from -.5 to .5 (different for each dimension) 
    dxy = (np.random.rand(2,) - .5) * dxy 

    # create affine transform
    cc = np.array([Lx/2, Ly/2])
    # xy are the sizes of the cropped image, so this is the center coordinates minus half the difference
    cc1 = cc - np.array([Lx-xy[1], Ly-xy[0]])/2 + dxy
    # unit vectors from the center
    pts1 = np.float32([cc,cc + np.array([1,0]), cc + np.array([0,1])])
    # transformed unit vectors
    pts2 = np.float32([cc1,
            cc1 + scale*np.array([np.cos(theta), np.sin(theta)]),
            cc1 + scale*np.array([np.cos(np.pi/2+theta), np.sin(np.pi/2+theta)])])
    M = cv2.getAffineTransform(pts1,pts2)


    method = cv2.INTER_LINEAR
    # the mode determines what happens with out of bounds regions. If we recompute the flow, we can
    # reflect all the scalar quantities then take the derivative. If we just rotate the field, then
    # the reflection messes up the directions. For now, we are returning to the default of padding
    # with zeros. In the future, we may only predict a scalar field and can use reflection to fill
    # the entire FoV with data - or we can work out how to properly extend the flow field. 
    if do_old:
        mode = 0
    else:
        mode = cv2.BORDER_DEFAULT # Does reflection 
        
    label_method = cv2.INTER_NEAREST
    if Y is not None:
        for k in [0,1,2,3,4,5,6]: # was skipping 2 and 3, now not 
            
            if k==0:
                l = labels[k]
                lbl[k] = cv2.warpAffine(l, M, (xy[1],xy[0]), borderMode=mode, flags=label_method)

                # check to make sure the region contains at enough cell pixels; if not, retry
                cellpx = np.sum(lbl[0]>0)
                cutoff = (numpx/1000) # .1 percent of pixels must be cells
                if cellpx<cutoff or cellpx==numpx:
                    return random_crop_warp(img, Y, nt, xy, nchan, scale, rescale, scale_range, gamma_range, do_flip, ind, dist_bg, depth=depth+1)

            else:
                lbl[k] = cv2.warpAffine(labels[k], M, (xy[1],xy[0]), borderMode=mode, flags=method)
        

        imgi  = np.zeros((nchan, xy[0], xy[1]), np.float32)
        for k in range(nchan):
            I = cv2.warpAffine(img[k], M, (xy[1],xy[0]),borderMode=mode, flags=method)
            
            # gamma agumentation 
            gamma = np.random.uniform(low=1-dg,high=1+dg) 
            imgi[k] = I ** gamma
            
            # percentile clipping augmentation 
            dp = 10
            dpct = np.random.triangular(left=0, mode=0, right=dp, size=2) # weighted toward 0
            imgi[k] = normalize99(imgi[k],upper=100-dpct[0],lower=dpct[1],skel=True)
            
            # noise augmentation 
            imgi[k] = random_noise(imgi[k], mode="poisson")
        
        if nt > 1:
            
            mask = lbl[6]
            l = lbl[0].astype(int)
#                 smooth_dist = lbl[n,4].copy()
            dist = edt.edt(l,parallel=8) # raplace with smooth dist function 
            lbl[5] = dist==1 # boundary 

            if do_old:
                v1 = lbl[3].copy() # x component
                v2 = lbl[2].copy() # y component 
                dy = (-v1 * np.sin(-theta) + v2*np.cos(-theta))
                dx = (v1 * np.cos(-theta) + v2*np.sin(-theta))

                lbl[3] = 5.*dx*mask # factor of 5 is applied here to rescale flow components to [-5,5] range 
                lbl[2] = 5.*dy*mask
                
                smooth_dist = dynamics.smooth_distance(l,dist)
                smooth_dist[dist<=0] = -dist_bg
                lbl[1] = smooth_dist
#                 dist[dist<=0] = -dist_bg
#                 lbl[1] = dist
            else:
#                 _, _, smooth_dist, mu = dynamics.masks_to_flows_gpu(l,dists=dist,skel=skel) #would want to replace this with a dedicated dist-only function
                lbl[3] = 5.*mu[1]
                lbl[2] = 5.*mu[0]

                smooth_dist[smooth_dist<=0] = -dist_bg
                lbl[1] = smooth_dist

            bg_edt = edt.edt(mask<0.5,black_border=True) #last arg gives weight to the border, which seems to always lose
            cutoff = 9
            lbl[7] = (gaussian(1-np.clip(bg_edt,0,cutoff)/cutoff,sigma=1)+0.5)
    
    # Moved to the end because it conflicted with the recursion. Also, flipping the crop is ultimately equivalent and slightly faster. 
    if flip and do_flip:
        imgi = imgi[..., ::-1]
        if Y is not None:
            lbl = lbl[..., ::-1]
            if nt > 1:
                lbl[3] = -lbl[3]
    return imgi, lbl, scale

# I have the skel flag here just in case, but it actually does not affect the tests
def normalize_field(mu,skel=False):
    if not skel:
        mu /= (1e-20 + (mu**2).sum(axis=0)**0.5)
    else:   
        mag = np.sqrt(np.nansum(mu**2,axis=0))
        m = mag>0
#         print('Mag stats',np.min(mag[m]),np.max(mag[m]),np.median(mag[m]),np.mean(mag[m]))
        mu = np.divide(mu, mag, out=np.zeros_like(mu), where=np.logical_and(mag!=0,~np.isnan(mag)))
        # idea: percent-wise cutoff to only boost nonzero pixels 
        
    return mu


def _X2zoom(img, X2=1):
    """ zoom in image

    Parameters
    ----------
    img : numpy array that's Ly x Lx

    Returns
    -------
    img : numpy array that's Ly x Lx

    """
    ny,nx = img.shape[:2]
    img = cv2.resize(img, (int(nx * (2**X2)), int(ny * (2**X2))))
    return img

def _image_resizer(img, resize=512, to_uint8=False):
    """ resize image

    Parameters
    ----------
    img : numpy array that's Ly x Lx

    resize : int
        max size of image returned

    to_uint8 : bool
        convert image to uint8

    Returns
    -------
    img : numpy array that's Ly x Lx, Ly,Lx<resize

    """
    ny,nx = img.shape[:2]
    if to_uint8:
        if img.max()<=255 and img.min()>=0 and img.max()>1:
            img = img.astype(np.uint8)
        else:
            img = img.astype(np.float32)
            img -= img.min()
            img /= img.max()
            img *= 255
            img = img.astype(np.uint8)
    if np.array(img.shape).max() > resize:
        if ny>nx:
            nx = int(nx/ny * resize)
            ny = resize
        else:
            ny = int(ny/nx * resize)
            nx = resize
        shape = (nx,ny)
        img = cv2.resize(img, shape)
        img = img.astype(np.uint8)
    return img


def original_random_rotate_and_resize(X, Y=None, scale_range=1., xy = (224,224),
                                      do_flip=True, rescale=None, unet=False):
    """ augmentation by random rotation and resizing
        X and Y are lists or arrays of length nimg, with dims channels x Ly x Lx (channels optional)
        Parameters
        ----------
        X: LIST of ND-arrays, float
            list of image arrays of size [nchan x Ly x Lx] or [Ly x Lx]
        Y: LIST of ND-arrays, float (optional, default None)
            list of image labels of size [nlabels x Ly x Lx] or [Ly x Lx]. The 1st channel
            of Y is always nearest-neighbor interpolated (assumed to be masks or 0-1 representation).
            If Y.shape[0]==3 and not unet, then the labels are assumed to be [cell probability, Y flow, X flow]. 
            If unet, second channel is dist_to_bound.
        scale_range: float (optional, default 1.0)
            Range of resizing of images for augmentation. Images are resized by
            (1-scale_range/2) + scale_range * np.random.rand()
        xy: tuple, int (optional, default (224,224))
            size of transformed images to return
        do_flip: bool (optional, default True)
            whether or not to flip images horizontally
        rescale: array, float (optional, default None)
            how much to resize images by before performing augmentations
        unet: bool (optional, default False)
        Returns
        -------
        imgi: ND-array, float
            transformed images in array [nimg x nchan x xy[0] x xy[1]]
        lbl: ND-array, float
            transformed labels in array [nimg x nchan x xy[0] x xy[1]]
        scale: array, float
            amount each image was resized by
    """
    scale_range = max(0, min(2, float(scale_range)))
    nimg = len(X)
    if X[0].ndim>2:
        nchan = X[0].shape[0]
    else:
        nchan = 1
    imgi  = np.zeros((nimg, nchan, xy[0], xy[1]), np.float32)

    lbl = []
    if Y is not None:
        if Y[0].ndim>2:
            nt = Y[0].shape[0]
        else:
            nt = 1
        lbl = np.zeros((nimg, nt, xy[0], xy[1]), np.float32)

    scale = np.zeros(nimg, np.float32)
    for n in range(nimg):
        Ly, Lx = X[n].shape[-2:]

        # generate random augmentation parameters
        flip = np.random.rand()>.5
        theta = np.random.rand() * np.pi * 2
        scale[n] = (1-scale_range/2) + scale_range * np.random.rand()
        if rescale is not None:
            scale[n] *= 1. / rescale[n]
        dxy = np.maximum(0, np.array([Lx*scale[n]-xy[1],Ly*scale[n]-xy[0]]))
        dxy = (np.random.rand(2,) - .5) * dxy

        # create affine transform
        cc = np.array([Lx/2, Ly/2])
        cc1 = cc - np.array([Lx-xy[1], Ly-xy[0]])/2 + dxy
        pts1 = np.float32([cc,cc + np.array([1,0]), cc + np.array([0,1])])
        pts2 = np.float32([cc1,
                cc1 + scale[n]*np.array([np.cos(theta), np.sin(theta)]),
                cc1 + scale[n]*np.array([np.cos(np.pi/2+theta), np.sin(np.pi/2+theta)])])
        M = cv2.getAffineTransform(pts1,pts2)

        img = X[n].copy()
        if Y is not None:
            labels = Y[n].copy()
            if labels.ndim<3:
                labels = labels[np.newaxis,:,:]

        if flip and do_flip:
            img = img[..., ::-1]
            if Y is not None:
                labels = labels[..., ::-1]
                if nt > 1 and not unet:
                    labels[2] = -labels[2]

        for k in range(nchan):
            I = cv2.warpAffine(img[k], M, (xy[1],xy[0]), flags=cv2.INTER_LINEAR)
            imgi[n,k] = I

        if Y is not None:
            for k in range(nt):
                if k==0:
                    lbl[n,k] = cv2.warpAffine(labels[k], M, (xy[1],xy[0]), flags=cv2.INTER_NEAREST)
                else:
                    lbl[n,k] = cv2.warpAffine(labels[k], M, (xy[1],xy[0]), flags=cv2.INTER_LINEAR)

            if nt > 1 and not unet:
                v1 = lbl[n,2].copy()
                v2 = lbl[n,1].copy()
                lbl[n,1] = (-v1 * np.sin(-theta) + v2*np.cos(-theta))
                lbl[n,2] = (v1 * np.cos(-theta) + v2*np.sin(-theta))

    return imgi, lbl, scale
<|MERGE_RESOLUTION|>--- conflicted
+++ resolved
@@ -648,13 +648,9 @@
 
     """
     nimg = len(X)
-<<<<<<< HEAD
-
-=======
     dist_bg = 5 # background distance field is set to -dist_bg 
     scale_range = max(0, min(2, float(scale_range))) # limit overall range to [0,2] i.e. 1+-1 
     
->>>>>>> e85a7858
     if inds is None: # only relevant when debugging 
         inds = np.arange(nimg)
     
@@ -667,20 +663,6 @@
         return original_random_rotate_and_resize(X, Y, scale_range=scale_range, xy=xy,
                                                  do_flip=do_flip, rescale=rescale, unet=unet)
 
-<<<<<<< HEAD
-    if depth>5:
-        error_message = 'Recusion depth exceeded. Check that your images contain cells.'
-        transforms_logger.critical(error_message)
-        raise ValueError(error_message)
-        return
-
-    numpx = xy[0]*xy[1]
-
-    dist_bg = 5 # background distance field is set to -dist_bg 
-    scale_range = max(0, min(2, float(scale_range))) # limit overall range to [0,2] i.e. 1+-1 
-    
-=======
->>>>>>> e85a7858
     # While in other parts of Cellpose channels are put last by default, here we have chan x Ly x Lx 
     if X[0].ndim>2:
         nchan = X[0].shape[0] 
@@ -1042,4 +1024,4 @@
                 lbl[n,1] = (-v1 * np.sin(-theta) + v2*np.cos(-theta))
                 lbl[n,2] = (v1 * np.cos(-theta) + v2*np.sin(-theta))
 
-    return imgi, lbl, scale
+    return imgi, lbl, scale