import sys, os, argparse, glob, pathlib, time
import subprocess

import numpy as np
from natsort import natsorted
from tqdm import tqdm
from cellpose import utils, models, io, core

try:
    from cellpose.gui import gui 
    GUI_ENABLED = True 
except ImportError as err:
    GUI_ERROR = err
    GUI_ENABLED = False
    GUI_IMPORT = True
except Exception as err:
    GUI_ENABLED = False
    GUI_ERROR = err
    GUI_IMPORT = False
    raise
    
import logging

# settings re-grouped a bit
def main():
    parser = argparse.ArgumentParser(description='cellpose parameters')
    
    # settings for CPU vs GPU
    hardware_args = parser.add_argument_group("hardware arguments")
    hardware_args.add_argument('--use_gpu', action='store_true', help='use gpu if torch with cuda installed')
    hardware_args.add_argument('--check_mkl', action='store_true', help='check if mkl working')
        
    # settings for locating and formatting images
    input_img_args = parser.add_argument_group("input image arguments")
    input_img_args.add_argument('--dir',
                        default=[], type=str, help='folder containing data to run or train on.')
    input_img_args.add_argument('--look_one_level_down', action='store_true', help='run processing on all subdirectories of current folder')
    input_img_args.add_argument('--img_filter',
                        default=[], type=str, help='end string for images to run on')
    input_img_args.add_argument('--channel_axis',
                        default=None, type=int, help='axis of image which corresponds to image channels')
    input_img_args.add_argument('--z_axis',
                        default=None, type=int, help='axis of image which corresponds to Z dimension')
    input_img_args.add_argument('--chan',
                        default=0, type=int, help='channel to segment; 0: GRAY, 1: RED, 2: GREEN, 3: BLUE. Default: %(default)s')
    input_img_args.add_argument('--chan2',
                        default=0, type=int, help='nuclear channel (if cyto, optional); 0: NONE, 1: RED, 2: GREEN, 3: BLUE. Default: %(default)s')
    input_img_args.add_argument('--invert', action='store_true', help='invert grayscale channel')
    input_img_args.add_argument('--all_channels', action='store_true', help='use all channels in image if using own model and images with special channels')
    
    # model settings 
    model_args = parser.add_argument_group("model arguments")
    model_args.add_argument('--pretrained_model', required=False, default='cyto', type=str, help='model to use for running or starting training')
    model_args.add_argument('--unet', action='store_true', help='run standard unet instead of cellpose flow output')
    model_args.add_argument('--nclasses',default=3, type=int, help='if running unet, choose 2 or 3; cellpose always uses 3')

    # algorithm settings
    algorithm_args = parser.add_argument_group("algorithm arguments")
    algorithm_args.add_argument('--no_resample', action='store_true', help="disable dynamics on full image (makes algorithm faster for images with large diameters)")
    algorithm_args.add_argument('--net_avg', action='store_true', help='run 4 networks instead of 1 and average results')
    algorithm_args.add_argument('--no_interp', action='store_true', help='do not interpolate when running dynamics (was default)')
    algorithm_args.add_argument('--do_3D', action='store_true', help='process images as 3D stacks of images (nplanes x nchan x Ly x Lx')
    algorithm_args.add_argument('--diameter', required=False, default=30., type=float, 
                        help='cell diameter, if 0 will use the diameter of the training labels used in the model, or with built-in model will estimate diameter for each image')
    algorithm_args.add_argument('--stitch_threshold', required=False, default=0.0, type=float, help='compute masks in 2D then stitch together masks with IoU>0.9 across planes')
    algorithm_args.add_argument('--fast_mode', action='store_true', help='now equivalent to --no_resample; make code run faster by turning off resampling')
    
    algorithm_args.add_argument('--flow_threshold', default=0.4, type=float, help='flow error threshold, 0 turns off this optional QC step. Default: %(default)s')
    algorithm_args.add_argument('--cellprob_threshold', default=0, type=float, help='cellprob threshold, default is 0, decrease to find more and larger masks')
    
    algorithm_args.add_argument('--anisotropy', required=False, default=1.0, type=float,
                        help='anisotropy of volume in 3D')
    algorithm_args.add_argument('--exclude_on_edges', action='store_true', help='discard masks which touch edges of image')
    
    # output settings
    output_args = parser.add_argument_group("output arguments")
    output_args.add_argument('--save_png', action='store_true', help='save masks as png and outlines as text file for ImageJ')
    output_args.add_argument('--save_tif', action='store_true', help='save masks as tif and outlines as text file for ImageJ')
    output_args.add_argument('--no_npy', action='store_true', help='suppress saving of npy')
    output_args.add_argument('--savedir',
                        default=None, type=str, help='folder to which segmentation results will be saved (defaults to input image directory)')
    output_args.add_argument('--dir_above', action='store_true', help='save output folders adjacent to image folder instead of inside it (off by default)')
    output_args.add_argument('--in_folders', action='store_true', help='flag to save output in folders (off by default)')
    output_args.add_argument('--save_flows', action='store_true', help='whether or not to save RGB images of flows when masks are saved (disabled by default)')
    output_args.add_argument('--save_outlines', action='store_true', help='whether or not to save RGB outline images when masks are saved (disabled by default)')
    output_args.add_argument('--save_ncolor', action='store_true', help='whether or not to save minimal "n-color" masks (disabled by default')
    output_args.add_argument('--save_txt', action='store_true', help='flag to enable txt outlines for ImageJ (disabled by default)')

    # training settings
    training_args = parser.add_argument_group("training arguments")
    training_args.add_argument('--train', action='store_true', help='train network using images in dir')
    training_args.add_argument('--train_size', action='store_true', help='train size network at end of training')
    training_args.add_argument('--test_dir',
                        default=[], type=str, help='folder containing test data (optional)')
    training_args.add_argument('--mask_filter',
                        default='_masks', type=str, help='end string for masks to run on. Default: %(default)s')
    training_args.add_argument('--diam_mean',
                        default=30., type=float, help='mean diameter to resize cells to during training -- if starting from pretrained models it cannot be changed from 30.0')
    training_args.add_argument('--learning_rate',
                        default=0.2, type=float, help='learning rate. Default: %(default)s')
    training_args.add_argument('--weight_decay',
                        default=0.00001, type=float, help='weight decay. Default: %(default)s')
    training_args.add_argument('--n_epochs',
                        default=500, type=int, help='number of epochs. Default: %(default)s')
    training_args.add_argument('--batch_size',
                        default=8, type=int, help='batch size. Default: %(default)s')
    training_args.add_argument('--min_train_masks',
                        default=5, type=int, help='minimum number of masks a training image must have to be used. Default: %(default)s')
    training_args.add_argument('--residual_on',
                        default=1, type=int, help='use residual connections')
    training_args.add_argument('--style_on',
                        default=1, type=int, help='use style vector')
    training_args.add_argument('--concatenation',
                        default=0, type=int, help='concatenate downsampled layers with upsampled layers (off by default which means they are added)')
    training_args.add_argument('--save_every',
                        default=100, type=int, help='number of epochs to skip between saves. Default: %(default)s')
    training_args.add_argument('--save_each', action='store_true', help='save the model under a different filename per --save_every epoch for later comparsion')
    
    # misc settings
    parser.add_argument('--verbose', action='store_true', help='show information about running and settings and save to log')
    
    args = parser.parse_args()

    if args.check_mkl:
        mkl_enabled = models.check_mkl()
    else:
        mkl_enabled = True
    
    if len(args.dir)==0:
        if not GUI_ENABLED:
            print('GUI ERROR: %s'%GUI_ERROR)
            if GUI_IMPORT:
                print('GUI FAILED: GUI dependencies may not be installed, to install, run')
                print('     pip install cellpose[gui]')
        else:
            gui.run()

    else:
        if args.verbose:
            from .io import logger_setup
            logger, log_file = logger_setup()
        else:
            print('>>>> !NEW LOGGING SETUP! To see cellpose progress, set --verbose')
            print('No --verbose => no progress or info printed')
            logger = logging.getLogger(__name__)

        use_gpu = False
        channels = [args.chan, args.chan2]

        # find images
        if len(args.img_filter)>0:
            imf = args.img_filter
        else:
            imf = None


        # Check with user if they REALLY mean to run without saving anything 
        if not (args.train or args.train_size):
            saving_something = args.save_png or args.save_tif or args.save_flows or args.save_ncolor or args.save_txt
                    
        device, gpu = models.assign_device(use_torch=True, gpu=args.use_gpu)

        #define available model names, right now we have three broad categories 
        builtin_model = np.any([args.pretrained_model==s for s in models.MODEL_NAMES])
        cytoplasmic = 'cyto' in args.pretrained_model
        nuclear = 'nuclei' in args.pretrained_model
        
        if not args.train and not args.train_size:
            tic = time.time()
            if not builtin_model:
                cpmodel_path = args.pretrained_model
                if not os.path.exists(cpmodel_path):
                    logger.warning('model path does not exist, using cyto model')
                    args.pretrained_model = 'cyto'

            image_names = io.get_image_files(args.dir, 
                                             args.mask_filter, 
                                             imf=imf,
                                             look_one_level_down=args.look_one_level_down)
            nimg = len(image_names)
                
            cstr0 = ['GRAY', 'RED', 'GREEN', 'BLUE']
            cstr1 = ['NONE', 'RED', 'GREEN', 'BLUE']
            logger.info('>>>> running cellpose on %d images using chan_to_seg %s and chan (opt) %s'%
                            (nimg, cstr0[channels[0]], cstr1[channels[1]]))
<<<<<<< HEAD
            if args.omni:
                logger.info(f'>>>> omni is ON, cluster is {args.cluster}')
=======
>>>>>>> 249325e4
             
            # handle built-in model exceptions; bacterial ones get no size model 
            if builtin_model:
                model = models.Cellpose(gpu=gpu, device=device, model_type=args.pretrained_model, 
                                                net_avg=(not args.fast_mode or args.net_avg))
                
            else:
                if args.all_channels:
                    channels = None  
                model = models.CellposeModel(gpu=gpu, device=device, 
                                             pretrained_model=cpmodel_path,
                                             net_avg=False)
            
            # handle diameters
            if args.diameter==0:
                if builtin_model:
                    diameter = None
                    logger.info('>>>> estimating diameter for each image')
                else:
                    logger.info('>>>> not using cyto or nuclei model, cannot auto-estimate diameter')
                    diameter = model.diam_labels
                    logger.info('>>>> using diameter %0.3f for all images'%diameter)
            else:
                diameter = args.diameter
                logger.info('>>>> using diameter %0.3f for all images'%diameter)
            
            
            tqdm_out = utils.TqdmToLogger(logger,level=logging.INFO)
            
            for image_name in tqdm(image_names, file=tqdm_out):
                image = io.imread(image_name)
                out = model.eval(image, channels=channels, diameter=diameter,
                                do_3D=args.do_3D, net_avg=(not args.fast_mode or args.net_avg),
                                augment=False,
                                resample=(not args.no_resample and not args.fast_mode),
                                flow_threshold=args.flow_threshold,
                                cellprob_threshold=args.cellprob_threshold,
                                stitch_threshold=args.stitch_threshold,
                                invert=args.invert,
                                batch_size=args.batch_size,
                                interp=(not args.no_interp),
                                channel_axis=args.channel_axis,
                                z_axis=args.z_axis,
                                anisotropy=args.anisotropy,
                                model_loaded=True)
                masks, flows = out[:2]
                if len(out) > 3:
                    diams = out[-1]
                else:
                    diams = diameter
                if args.exclude_on_edges:
                    masks = utils.remove_edge_masks(masks)
                if not args.no_npy:
                    io.masks_flows_to_seg(image, masks, flows, diams, image_name, channels)
                if saving_something:
                    io.save_masks(image, masks, flows, image_name, png=args.save_png, tif=args.save_tif,
                                  save_flows=args.save_flows,save_outlines=args.save_outlines,
                                  save_ncolor=args.save_ncolor,dir_above=args.dir_above,savedir=args.savedir,
                                  save_txt=args.save_txt,in_folders=args.in_folders)
            logger.info('>>>> completed in %0.3f sec'%(time.time()-tic))
        else:
            if builtin_model:
                cpmodel_path = models.model_path(args.pretrained_model, 0)
                if cytoplasmic:
                    szmean = 30.
                elif nuclear:
                    szmean = 17.
            else:
                cpmodel_path = os.fspath(args.pretrained_model)
            
            test_dir = None if len(args.test_dir)==0 else args.test_dir
            output = io.load_train_test_data(args.dir, test_dir, imf, args.mask_filter, args.unet, args.look_one_level_down)
            images, labels, image_names, test_images, test_labels, image_names_test = output

            # training with all channels
            if args.all_channels:
                img = images[0]
                if img.ndim==3:
                    nchan = min(img.shape)
                elif img.ndim==2:
                    nchan = 1
                channels = None 
            else:
                nchan = 2 

            
            # model path
            if not os.path.exists(cpmodel_path):
                if not args.train:
                    error_message = 'ERROR: model path missing or incorrect - cannot train size model'
                    logger.critical(error_message)
                    raise ValueError(error_message)
                cpmodel_path = False
                logger.info('>>>> training from scratch')
                
                szmean = args.diam_mean
            else:
                args.diam_mean = szmean 
                logger.info('>>>> pretrained model %s is being used'%cpmodel_path)
                args.residual_on = 1
                args.style_on = 1
                args.concatenation = 0
            if args.train:
                logger.info('>>>> during training rescaling images to fixed diameter of %0.1f pixels'%args.diam_mean)
                
            # initialize model
            if args.unet:
                model = core.UnetModel(device=device,
                                        pretrained_model=cpmodel_path, 
                                        diam_mean=szmean,
                                        residual_on=args.residual_on,
                                        style_on=args.style_on,
                                        concatenation=args.concatenation,
                                        nclasses=args.nclasses,
                                        nchan=nchan)
            else:
                model = models.CellposeModel(device=device,
                                            pretrained_model=cpmodel_path, 
                                            diam_mean=szmean,
                                            residual_on=args.residual_on,
                                            style_on=args.style_on,
                                            concatenation=args.concatenation,
                                            nchan=nchan)
            
            # train segmentation model
            if args.train:
                cpmodel_path = model.train(images, labels, train_files=image_names,
                                           test_data=test_images, test_labels=test_labels, test_files=image_names_test,
                                           learning_rate=args.learning_rate, 
                                           weight_decay=args.weight_decay,
                                           channels=channels,
                                           save_path=os.path.realpath(args.dir), save_every=args.save_every,
                                           save_each=args.save_each,
                                           n_epochs=args.n_epochs,
                                           batch_size=args.batch_size, 
                                           min_train_masks=args.min_train_masks)
                model.pretrained_model = cpmodel_path
                logger.info('>>>> model trained and saved to %s'%cpmodel_path)

            # train size model
            if args.train_size:
                sz_model = models.SizeModel(cp_model=model, device=device)
                masks = [lbl[0] for lbl in labels]
                test_masks = [lbl[0] for lbl in test_labels] if test_labels is not None else test_labels
                # data has already been normalized and reshaped
                sz_model.train(images, masks, test_images, test_masks, 
                                channels=None, normalize=False,
                                    batch_size=args.batch_size)
                if test_images is not None:
                    predicted_diams, diams_style = sz_model.eval(test_images, 
                                                                    channels=None,
                                                                    normalize=False)
                    ccs = np.corrcoef(diams_style, np.array([utils.diameters(lbl)[0] for lbl in test_masks]))[0,1]
                    cc = np.corrcoef(predicted_diams, np.array([utils.diameters(lbl)[0] for lbl in test_masks]))[0,1]
                    logger.info('style test correlation: %0.4f; final test correlation: %0.4f'%(ccs,cc))
                    np.save(os.path.join(args.test_dir, '%s_predicted_diams.npy'%os.path.split(cpmodel_path)[1]), 
                            {'predicted_diams': predicted_diams, 'diams_style': diams_style})

if __name__ == '__main__':
    main()
    <|MERGE_RESOLUTION|>--- conflicted
+++ resolved
@@ -183,11 +183,6 @@
             cstr1 = ['NONE', 'RED', 'GREEN', 'BLUE']
             logger.info('>>>> running cellpose on %d images using chan_to_seg %s and chan (opt) %s'%
                             (nimg, cstr0[channels[0]], cstr1[channels[1]]))
-<<<<<<< HEAD
-            if args.omni:
-                logger.info(f'>>>> omni is ON, cluster is {args.cluster}')
-=======
->>>>>>> 249325e4
              
             # handle built-in model exceptions; bacterial ones get no size model 
             if builtin_model:
