import os, sys, time, shutil, tempfile, datetime, pathlib, gc
import numpy as np
from tqdm import trange, tqdm
from urllib.parse import urlparse
import tempfile

from scipy.ndimage import median_filter
import cv2

from mxnet import gluon, nd
import mxnet as mx

from . import transforms, dynamics, utils, resnet_style, plot
import __main__

class Cellpose():
    """ main model which combines SizeModel and CellposeModel

    Parameters
    ----------

    gpu: bool (optional, default False)
        whether or not to save model to GPU, will check if GPU available

    model_type: str (optional, default 'cyto')
        'cyto'=cytoplasm model; 'nuclei'=nucleus model

    net_avg: bool (optional, default True)
        loads the 4 built-in networks and averages them if True, loads one network if False

    batch_size: int (optional, default 8)
        number of 224x224 patches to run simultaneously on the GPU
        (can make smaller or bigger depending on GPU memory usage)

    device: mxnet device (optional, default None)
        where model is saved (mx.gpu() or mx.cpu()), overrides gpu input,
        recommended if you want to use a specific GPU (e.g. mx.gpu(4))

    """
    def __init__(self, gpu=False, model_type='cyto', net_avg=True, batch_size=8, device=None):
        super(Cellpose, self).__init__()
        # assign device (GPU or CPU)
        if device is not None:
            self.device = device
        elif gpu and utils.use_gpu():
            self.device = mx.gpu()
            print('>>>> using GPU')
        else:
            self.device = mx.cpu()
            print('>>>> using CPU')

        self.batch_size=batch_size
        model_dir = pathlib.Path.home().joinpath('.cellpose', 'models')
        if model_type is None:
            model_type = 'cyto'

        self.pretrained_model = [os.fspath(model_dir.joinpath('%s_%d'%(model_type,j))) for j in range(4)]
        self.pretrained_size = os.fspath(model_dir.joinpath('size_%s_0.npy'%(model_type)))
        if model_type=='cyto':
            self.diam_mean = 27.
        else:
            self.diam_mean = 15.
        if not os.path.isfile(self.pretrained_model[0]):
            download_model_weights()
        if not net_avg:
            self.pretrained_model = self.pretrained_model[0]

        self.cp = CellposeModel(device=self.device,
                                pretrained_model=self.pretrained_model,
                                diam_mean=self.diam_mean)

        self.sz = SizeModel(device=self.device, pretrained_size=self.pretrained_size,
                            cp_model=self.cp)

    def eval(self, x, channels=None, diameter=30., invert=False, do_3D=False,
             net_avg=True, tile=True, flow_threshold=0.4, cellprob_threshold=0.0,
             rescale=None, progress=None):
        """ run cellpose and get masks

        Parameters
        ----------
        x: list or array of images
            can be list of 2D/3D images, or array of 2D/3D images, or 4D image array

        channels: list (optional, default None)
            list of channels, either of length 2 or of length number of images by 2.
            First element of list is the channel to segment (0=grayscale, 1=red, 2=blue, 3=green).
            Second element of list is the optional nuclear channel (0=none, 1=red, 2=blue, 3=green).
            For instance, to segment grayscale images, input [0,0]. To segment images with cells
            in green and nuclei in blue, input [2,3]. To segment one grayscale image and one
            image with cells in green and nuclei in blue, input [[0,0], [2,3]].

        diameter: float (optional, default 30.)
            if set to None, then diameter is automatically estimated if size model is loaded

        invert: bool (optional, default False)
            invert image pixel intensity before running network

        do_3D: bool (optional, default False)
            set to True to run 3D segmentation on 4D image input

        net_avg: bool (optional, default True)
            runs the 4 built-in networks and averages them if True, runs one network if False

        tile: bool (optional, default True)
            tiles image for test time augmentation and to ensure GPU memory usage limited (recommended)

        flow_threshold: float (optional, default 0.4)
            flow error threshold (all cells with errors below threshold are kept) (not used for 3D)

        cellprob_threshold: float (optional, default 0.0)
            cell probability threshold (all pixels with prob above threshold kept for masks)

        rescale: float (optional, default None)
            if diameter is set to None, and rescale is not None, then rescale is used instead of diameter for resizing image

        progress: pyqt progress bar (optional, default None)
            to return progress bar status to GUI

        Returns
        -------
        masks: list of 2D arrays, or single 3D array (if do_3D=True)
                labelled image, where 0=no masks; 1,2,...=mask labels

        flows: list of lists 2D arrays, or list of 3D arrays (if do_3D=True)
            flows[k][0] = XY flow in HSV 0-255
            flows[k][1] = flows at each pixel
            flows[k][2] = the cell probability centered at 0.0

        styles: list of 1D arrays of length 64, or single 1D array (if do_3D=True)
            style vector summarizing each image, also used to estimate size of objects in image

        diams: list of diameters, or float (if do_3D=True)

        """

        if not isinstance(x,list):
            nolist = True
            x = [x]
        else:
            nolist = False

        if do_3D:
            for i in range(len(x)):
                if x[i].ndim<3:
                    raise ValueError('ERROR: cannot process 2D images in 3D mode') 
                elif x[i].ndim<4:
                    x[i] = x[i][...,np.newaxis]
                if x[i].shape[1]<4:
                    x[i] = np.transpose(x[i], (0,2,3,1))
            print('multi-stack tiff read in as having is %d planes %d channels'%
                    (x[0].shape[0], x[0].shape[-1]))

        print('processing %d images'%len(x))
        # make rescale into length of x
        if diameter is not None and diameter!=0:
            if not isinstance(diameter, list) or len(diameter)==1 or len(diameter)<len(x):
                diams = diameter * np.ones(len(x), np.float32)
            else:
                diams = diameter
            rescale = self.diam_mean / (diams.copy() * (np.pi**0.5/2))
        else:
            if rescale is not None and (not isinstance(rescale, list) or len(rescale)==1):
                rescale = rescale * np.ones(len(x), np.float32)
            if self.pretrained_size is not None and rescale is None and not do_3D:
                diams, diams_style = self.sz.eval(x, channels=channels, invert=invert, batch_size=self.batch_size, tile=tile)
                rescale = self.diam_mean / diams.copy()
                diams /= (np.pi**0.5/2) # convert to circular
                print('estimated cell diameters for all images')
            else:
                if rescale is None:
                    if do_3D:
                        rescale = np.ones(1)
                    else:
                        rescale = np.ones(len(x), np.float32)
                diams = self.diam_mean / rescale.copy() / (np.pi**0.5/2)

        masks, flows, styles = self.cp.eval(x, invert=invert, rescale=rescale, channels=channels, tile=tile,
                                            do_3D=do_3D, net_avg=net_avg, progress=progress,
                                            flow_threshold=flow_threshold, cellprob_threshold=cellprob_threshold)
        if nolist:
            masks, flows, styles, diams = masks[0], flows[0], styles[0], diams[0]
        
        return masks, flows, styles, diams

class CellposeModel():
    """

    Parameters
    -------------------

    gpu: bool (optional, default False)
        whether or not to save model to GPU, will check if GPU available

    pretrained_model: str or list of strings (optional, default False)
        path to pretrained cellpose model(s), if False, no model loaded;
        if None, built-in 'cyto' model loaded

    net_avg: bool (optional, default True)
        loads the 4 built-in networks and averages them if True, loads one network if False

    batch_size: int (optional, default 8)
        number of 224x224 patches to run simultaneously on the GPU
        (can make smaller or bigger depending on GPU memory usage)

    diam_mean: float (optional, default 27.)
        mean 'diameter', 27. is built in value for 'cyto' model

    device: mxnet device (optional, default None)
        where model is saved (mx.gpu() or mx.cpu()), overrides gpu input,
        recommended if you want to use a specific GPU (e.g. mx.gpu(4))

    """

    def __init__(self, gpu=False, pretrained_model=False, batch_size=8,
                    diam_mean=27., net_avg=True, device=None, unet=False):
        super(CellposeModel, self).__init__()

        if device is not None:
            self.device = device
        elif gpu and utils.use_gpu():
            self.device = mx.gpu()
            print('>>>> using GPU')
        else:
            self.device = mx.cpu()
            print('>>>> using CPU')

        self.unet = unet
        if unet:
            nout = 1
        else:
            nout = 3

        self.pretrained_model = pretrained_model
        self.batch_size=batch_size
        self.diam_mean = diam_mean

        nbase = [32,64,128,256]
        self.net = resnet_style.CPnet(nbase, nout=nout)
        self.net.hybridize(static_alloc=True, static_shape=True)
        self.net.initialize(ctx = self.device)#, grad_req='null')

        model_dir = pathlib.Path.home().joinpath('.cellpose', 'models')

        if pretrained_model is not None and isinstance(pretrained_model, str):
            self.net.load_parameters(pretrained_model)
        elif pretrained_model is None and not unet:
            if net_avg:
                pretrained_model = [os.fspath(model_dir.joinpath('cyto_%d'%j)) for j in range(4)]
                if not os.path.isfile(pretrained_model[0]):
                    download_model_weights()
            else:
                pretrained_model = os.fspath(model_dir.joinpath('cyto_0'))
                if not os.path.isfile(pretrained_model):
                    download_model_weights()
                self.net.load_parameters(pretrained_model)
            self.diam_mean = 27.
            self.pretrained_model = pretrained_model

<<<<<<< HEAD
    def eval(self, x, channels=None, invert=False, rescale=None, do_3D=False, net_avg=True,
             tile=True, threshold=0.4, compute_masks=True, progress=None):
=======
    def eval(self, x, channels=None, invert=False, rescale=None, do_3D=False, net_avg=True, 
             tile=True, flow_threshold=0.4, cellprob_threshold=0.0, compute_masks=True, progress=None):
>>>>>>> 2ea06775
        """
            segment list of images x, or 4D array - Z x nchan x Y x X

            Parameters
            ----------
            x: list or array of images
                can be list of 2D/3D images, or array of 2D/3D images, or 4D image array

            channels: list (optional, default None)
                list of channels, either of length 2 or of length number of images by 2.
                First element of list is the channel to segment (0=grayscale, 1=red, 2=blue, 3=green).
                Second element of list is the optional nuclear channel (0=none, 1=red, 2=blue, 3=green).
                For instance, to segment grayscale images, input [0,0]. To segment images with cells
                in green and nuclei in blue, input [2,3]. To segment one grayscale image and one
                image with cells in green and nuclei in blue, input [[0,0], [2,3]].

            invert: bool (optional, default False)
                invert image pixel intensity before running network

            rescale: float (optional, default None)
                resize factor for each image, if None, set to 1.0

            do_3D: bool (optional, default False)
                set to True to run 3D segmentation on 4D image input

            net_avg: bool (optional, default True)
                runs the 4 built-in networks and averages them if True, runs one network if False

            tile: bool (optional, default True)
                tiles image for test time augmentation and to ensure GPU memory usage limited (recommended)

            flow_threshold: float (optional, default 0.4)
                flow error threshold (all cells with errors below threshold are kept) (not used for 3D)

            cellprob_threshold: float (optional, default 0.0)
                cell probability threshold (all pixels with prob above threshold kept for masks)

            compute_masks: bool (optional, default True)
                Whether or not to compute dynamics and return masks.
                This is set to False when retrieving the styles for the size model.

            progress: pyqt progress bar (optional, default None)
                to return progress bar status to GUI

            Returns
            -------
            masks: list of 2D arrays, or single 3D array (if do_3D=True)
                labelled image, where 0=no masks; 1,2,...=mask labels

            flows: list of lists 2D arrays, or list of 3D arrays (if do_3D=True)
                flows[k][0] = XY flow in HSV 0-255
                flows[k][1] = flows at each pixel
                flows[k][2] = the cell probability centered at 0.0

            styles: list of 1D arrays of length 64, or single 1D array (if do_3D=True)
                style vector summarizing each image, also used to estimate size of objects in image

        """
        nimg = len(x)
        if channels is not None:
            if len(channels)==2:
                if not isinstance(channels[0], list):
                    channels = [channels for i in range(nimg)]
            x = [transforms.reshape(x[i], channels=channels[i], invert=invert) for i in range(nimg)]
        elif do_3D:
            x = [np.transpose(x[i], (3,0,1,2)) for i in range(len(x))]
            
        styles = []
        flows = []
        masks = []
        if rescale is None:
            rescale = np.ones(nimg)
        elif isinstance(rescale, float):
            rescale = rescale * np.ones(nimg)
        if nimg > 1:
            iterator = trange(nimg)
        else:
            iterator = range(nimg)

        if isinstance(self.pretrained_model, list) and not net_avg:
            self.net.load_parameters(self.pretrained_model[0])
            self.net.collect_params().grad_req = 'null'

        if not do_3D:
            for i in iterator:
                img = x[i].copy()
                if img.shape[0]<3:
                    img = np.transpose(img, (1,2,0))
                Ly,Lx = img.shape[:2]
                if img.shape[-1]==1:
                    img = np.concatenate((img, 0.*img), axis=-1)
                #tic=time.time()
                if isinstance(self.pretrained_model, str) or not net_avg:
                    y, style = self._run_net(img, rescale[i], tile)
                else:
                    y, style = self._run_many(img, rescale[i], tile)
                if progress is not None:
                    progress.setValue(55)
                styles.append(style)
                if compute_masks:
                    cellprob = y[...,-1]
                    if not self.unet:
                        dP = np.stack((y[...,0], y[...,1]), axis=0)
                        niter = 1 / rescale[i] * 200
<<<<<<< HEAD
                        p = dynamics.follow_flows(-1 * dP * (cellprob>-1) / 5., niter=niter)
=======
                        p = dynamics.follow_flows(-1 * dP  / 5. , niter=niter)
>>>>>>> 2ea06775
                        if progress is not None:
                            progress.setValue(65)
                        maski = dynamics.get_masks(p, iscell=(cellprob>cellprob_threshold),
                                                   flows=dP, threshold=flow_threshold)
                        if progress is not None:
                            progress.setValue(75)
                        dZ = np.zeros((1,Ly,Lx), np.uint8)
                        dP = np.concatenate((dP, dZ), axis=0)
                        flow = plot.dx_to_circ(dP)
                        flows.append([flow, dP, cellprob, p])
                        maski = dynamics.fill_holes(maski)
                        masks.append(maski)
                else:
                    flows.append([None]*3)
                    masks.append([])
        else:
            for i in iterator:
                sstr = ['XY', 'XZ', 'YZ']
                if x[i].shape[-1] < 3:
                    x[i] = np.transpose(x[i], (3,0,1,2))
                pm = [(1,2,3,0), (2,1,3,0), (3,1,2,0)]
                ipm = [(0,1,2,3), (0,2,1,3), (0,2,3,1)]
                tic=time.time()
                flowi=[]
                for p in range(3):
                    xsl = np.transpose(x[i].copy(), pm[p])
                    print(xsl.shape)
                    flowi.append(np.zeros(((3,xsl.shape[0],xsl.shape[1],xsl.shape[2])), np.float32))
                    # per image
                    ziterator = trange(xsl.shape[0])
                    print('running %s (%d, %d)\n'%(sstr[p], xsl.shape[1], xsl.shape[2]))
                    for z in ziterator:
                        if isinstance(self.pretrained_model, str) or not net_avg:
                            y, style = self._run_net(xsl[z], rescale[0], tile=tile)
                        else:
                            y, style = self._run_many(xsl[z], rescale[0], tile=tile)
                        y = np.transpose(y[:,:,[1,0,2]], (2,0,1))
                        flowi[p][:,z] = y
                    flowi[p] = np.transpose(flowi[p], ipm[p])
                    if progress is not None:
                        progress.setValue(25+15*p)
                dX = flowi[0][0] + flowi[1][0]
                dY = flowi[0][1] + flowi[2][0]
                dZ = flowi[1][1] + flowi[2][1]
                cellprob = flowi[0][-1] + flowi[1][-1] + flowi[2][-1]
                dP = np.concatenate((dZ[np.newaxis,...], dY[np.newaxis,...], dX[np.newaxis,...]), axis=0)
                print('flows computed %2.2fs'%(time.time()-tic))
                yout = dynamics.follow_flows(-1 * dP / 5.)
                print('dynamics computed %2.2fs'%(time.time()-tic))
                maski = dynamics.get_masks(yout, iscell=(cellprob>cellprob_threshold))
                print('masks computed %2.2fs'%(time.time()-tic))
                flow = np.array([plot.dx_to_circ(dP[1:,i]) for i in range(dP.shape[1])])
                flows.append([flow, dP, cellprob, yout])
                masks.append(maski)
                styles.append([])
        return masks, flows, styles

    def _run_many(self, img, rsz=1.0, tile=True):
        """ loop over netwroks in pretrained_model and average results

        Parameters
        --------------

        img: float, [Ly x Lx x nchan]

        rsz: float (optional, default 1.0)
            resize coefficient for image

        tile: bool (optional, default True)
            tiles image for test time augmentation and to ensure GPU memory usage limited (recommended)

        Returns
        ------------------

        yup: array [3 x Ly x Lx]
            yup is output averaged over networks;
            yup[0] is Y flow; yup[1] is X flow; yup[2] is cell probability

        style: array [64]
            1D array summarizing the style of the image,
            if tiled it is averaged over tiles,
            but not averaged over networks.

        """
        for j in range(len(self.pretrained_model)):
            self.net.load_parameters(self.pretrained_model[j])
            self.net.collect_params().grad_req = 'null'
            yup0, style = self._run_net(img, rsz, tile)
            if j==0:
                yup = yup0
            else:
                yup += yup0
        yup = yup / len(self.pretrained_model)
        return yup, style

    def _run_tiled(self, imgi, bsize=224):
        """ run network in tiles of size [bsize x bsize]

        First image is split into overlapping tiles of size [bsize x bsize].
        Then 4 versions of each tile are created:
            * original
            * flipped vertically
            * flipped horizontally
            * flipped vertically and horizontally
        The average of the network output over tiles is returned.

        Parameters
        --------------

        imgi: array [nchan x Ly x Lx]

        bsize: int (optional, default 224)
            size of tiles to use in pixels [bsize x bsize]

        Returns
        ------------------

        yf: array [3 x Ly x Lx]
            yf is averaged over tiles
            yf[0] is Y flow; yf[1] is X flow; yf[2] is cell probability

        styles: array [64]
            1D array summarizing the style of the image, averaged over tiles

        """
        IMG, ysub, xsub, Ly, Lx = transforms.make_tiles(imgi, bsize, augment=True)
        nbatch = self.batch_size
        niter = int(np.ceil(IMG.shape[0]/nbatch))
        y = np.zeros((IMG.shape[0], 3, bsize, bsize))
        for k in range(niter):
            irange = np.arange(nbatch*k, min(IMG.shape[0], nbatch*k+nbatch))
            img = nd.array(IMG[irange], ctx=self.device)
            y0, style = self.net(img)
            y[irange] = y0.asnumpy()
            if k==0:
                styles = style.asnumpy()[0]
            styles += style.asnumpy().sum(axis=0)
        styles /= IMG.shape[0]
        y = transforms.unaugment_tiles(y)
        yf = transforms.average_tiles(y, ysub, xsub, Ly, Lx)
        yf = yf[:,:imgi.shape[1],:imgi.shape[2]]
        styles /= (styles**2).sum()**0.5
        del IMG
        gc.collect()
        return yf, styles

    def _run_net(self, img, rsz=1.0, tile=True, bsize=224):
        """ run network on image

        Parameters
        --------------

        img: array [Ly x Lx x nchan]

        rsz: float (optional, default 1.0)
            resize coefficient for image

        tile: bool (optional, default True)
            tiles image for test time augmentation and to ensure GPU memory usage limited (recommended)

        bsize: int (optional, default 224)
            size of tiles to use in pixels [bsize x bsize]

        Returns
        ------------------

        y: array [3 x Ly x Lx]
            y[0] is Y flow; y[1] is X flow; y[2] is cell probability

        style: array [64]
            1D array summarizing the style of the image,
            if tiled it is averaged over tiles

        """
        shape = img.shape
        if abs(rsz - 1.0) < 0.03:
            rsz = 1.0
            Ly,Lx = img.shape[:2]
        else:
            Ly = int(img.shape[0] * rsz)
            Lx = int(img.shape[1] * rsz)
            img = cv2.resize(img, (Lx, Ly))

        # make image nchan x Ly x Lx for net
        if img.ndim<3:
            img = np.expand_dims(img, axis=-1)
        img = np.transpose(img, (2,0,1))

        # pad for net so divisible by 4
        img, ysub, xsub = transforms.pad_image_ND(img)
        if tile:
            y,style = self._run_tiled(img, bsize)
            y = np.transpose(y[:3], (1,2,0))
        else:
            img = nd.array(np.expand_dims(img, axis=0), ctx=self.device)
            y,style = self.net(img)
            img = img.asnumpy()
            y = np.transpose(y[0].asnumpy(), (1,2,0))
            style = style.asnumpy()[0]
            style = np.ones(10)

        y = y[np.ix_(ysub, xsub, np.arange(3))]
        style /= (style**2).sum()**0.5
        if rsz!=1.0:
            y = cv2.resize(y, (shape[1], shape[0]))
        return y, style

    def train(self, train_data, train_labels, test_data=None, test_labels=None, channels=None,
              pretrained_model=None, save_path=None, save_every=100,
              learning_rate=0.2, n_epochs=500, weight_decay=0.00001, batch_size=8, rescale=True):

        d = datetime.datetime.now()
        self.learning_rate = learning_rate
        self.n_epochs = n_epochs
        self.batch_size = batch_size
        self.learning_rate = learning_rate
        self.weight_decay = weight_decay
        self.momentum = 0.9

        nimg = len(train_data)

        # check that arrays are correct size
        if nimg != len(train_labels):
            raise ValueError('train data and labels not same length')
            return
        if train_labels[0].ndim < 2 or train_data[0].ndim < 2:
            raise ValueError('training data or labels are not at least two-dimensional')
            return

        # check if test_data correct length
        if not (test_data is not None and test_labels is not None and
                len(test_data) > 0 and len(test_data)==len(test_labels)):
            test_data = None

        # make data correct shape and normalize it so that 0 and 1 are 1st and 99th percentile of data
        train_data, test_data, run_test = transforms.reshape_data(train_data, test_data=test_data, channels=channels)
        if train_data is None:
            raise ValueError('training data do not all have the same number of channels')
            return
        nchan = train_data[0].shape[0]

        if not run_test:
            print('NOTE: test data not provided OR labels incorrect OR not same number of channels as train data')

        # check if train_labels have flows
        if not self.unet:
            train_flows = dynamics.labels_to_flows(train_labels)
            if run_test:
                test_flows = dynamics.labels_to_flows(test_labels)
        else:
            train_flows = list(map(np.uint16, train_labels))
            test_flows = list(map(np.uint16, test_labels))

        # compute average cell diameter
        if rescale:
            diam_train = np.array([utils.diameters(train_labels[k])[0] for k in range(len(train_labels))])
            diam_train[diam_train<5] = 5.
            if run_test:
                diam_test = np.array([utils.diameters(test_labels[k])[0] for k in range(len(test_labels))])
                diam_test[diam_test<5] = 5.
            scale_range = 0.5
        else:
            scale_range = 1.0

        print('>>>> training network with %d channel input <<<<'%nchan)
        print('>>>> saving every %d epochs'%save_every)
        print('>>>> median diameter = %d'%self.diam_mean)
        print('>>>> LR: %0.5f, batch_size: %d, weight_decay: %0.5f'%(self.learning_rate, self.batch_size, self.weight_decay))
        print('>>>> ntrain = %d'%nimg)
        if run_test:
            print('>>>> ntest = %d'%len(test_data))
        print(train_data[0].shape)

        criterion  = gluon.loss.L2Loss()
        criterion2 = gluon.loss.SigmoidBinaryCrossEntropyLoss()
        trainer = gluon.Trainer(self.net.collect_params(), 'sgd',{'learning_rate': self.learning_rate,
                                'momentum': self.momentum, 'wd': self.weight_decay})

        eta = np.linspace(0, self.learning_rate, 10)
        tic = time.time()

        lavg, nsum = 0, 0

        if save_path is not None:
            _, file_label = os.path.split(save_path)
            file_path = os.path.join(save_path, 'models/')

            if not os.path.exists(file_path):
                os.makedirs(file_path)
        else:
            print('WARNING: no save_path given, model not saving')

        ksave = 0
        rsc = 1.0

        for iepoch in range(self.n_epochs):
            np.random.seed(iepoch)
            rperm = np.random.permutation(nimg)
            if iepoch<len(eta):
                LR = eta[iepoch]
                trainer.set_learning_rate(LR)
            for ibatch in range(0,nimg,batch_size):
                if rescale:
                    rsc = diam_train[rperm[ibatch:ibatch+batch_size]] / self.diam_mean
                else:
                    rsc = np.ones(len(rperm[ibatch:ibatch+batch_size]), np.float32)

                imgi, lbl, _ = transforms.random_rotate_and_resize(
                                        [train_data[i] for i in rperm[ibatch:ibatch+batch_size]],
                                        Y=[train_flows[i] for i in rperm[ibatch:ibatch+batch_size]],
                                        rescale=rsc, scale_range=scale_range)
                X    = nd.array(imgi, ctx=self.device)
                if not self.unet:
                    veci = 5. * nd.array(lbl[:,1:], ctx=self.device)
                lbl  = nd.array(lbl[:,0]>.5, ctx=self.device)
                with mx.autograd.record():
                    y, style = self.net(X)
                    if self.unet:
                        loss = criterion2(y[:,-1] , lbl)
                    else:
                        loss = criterion(y[:,:-1] , veci) + criterion2(y[:,-1] , lbl)

                loss.backward()
                train_loss = nd.sum(loss).asscalar()
                lavg += train_loss
                nsum+=len(loss)
                if iepoch>0:
                    trainer.step(batch_size)
            if iepoch>self.n_epochs-100 and iepoch%10==1:
                LR = LR/2
                trainer.set_learning_rate(LR)

            if iepoch%10==0 or iepoch<10:
                lavg = lavg / nsum
                if run_test:
                    lavgt = 0
                    nsum = 0
                    np.random.seed(42)
                    rperm = np.arange(0, len(test_data), 1, int)
                    for ibatch in range(0,len(test_data),batch_size):
                        if rescale:
                            rsc = diam_test[rperm[ibatch:ibatch+batch_size]] / self.diam_mean
                        else:
                            rsc = np.ones(len(rperm[ibatch:ibatch+batch_size]), np.float32)
                        imgi, lbl, _ = transforms.random_rotate_and_resize(
                                            [test_data[i] for i in rperm[ibatch:ibatch+batch_size]],
                                            Y=[test_flows[i] for i in rperm[ibatch:ibatch+batch_size]],
                                            scale_range=0., rescale=rsc)
                        X    = nd.array(imgi, ctx=self.device)
                        if not self.unet:
                            veci = 5. * nd.array(lbl[:,1:], ctx=self.device)
                        lbl  = nd.array(lbl[:,0]>.5, ctx=self.device)
                        y, style = self.net(X)
                        if self.unet:
                            loss = criterion2(y[:,-1] , lbl)
                        else:
                            loss = criterion(y[:,:-1] , veci) + criterion2(y[:,-1] , lbl)
                        lavgt += nd.sum(loss).asscalar()
                        nsum+=len(loss)
                    print('Epoch %d, Time %4.1fs, Loss %2.4f, Loss Test %2.4f, LR %2.4f'%
                            (iepoch, time.time()-tic, lavg, lavgt/nsum, LR))
                else:
                    print('Epoch %d, Time %4.1fs, Loss %2.4f, LR %2.4f'%
                            (iepoch, time.time()-tic, lavg, LR))
                lavg, nsum = 0, 0

            if save_path is not None:
                if iepoch==self.n_epochs-1 or iepoch%save_every==1:
                    # save model at the end
                    file = 'cellpose_{}_{}_{}'.format(self.unet, file_label, d.strftime("%Y_%m_%d_%H_%M_%S.%f"))
                    ksave += 1
                    print('saving network parameters')
                    self.net.save_parameters(os.path.join(file_path, file))

class SizeModel():
    """ linear regression model for determining the size of objects in image
        used to rescale before input to CellposeModel
        uses styles from CellposeModel

        Parameters
        -------------------

        cp_model: CellposeModel
            cellpose model from which to get styles

        device: mxnet device (optional, default mx.cpu())
            where cellpose model is saved (mx.gpu() or mx.cpu())

        pretrained_size: str
            path to pretrained size model

    """
    def __init__(self, cp_model, device=mx.cpu(), pretrained_size=None, **kwargs):
        super(SizeModel, self).__init__(**kwargs)

        self.device = device
        self.pretrained_size = pretrained_size
        self.cp = cp_model
        self.diam_mean = self.cp.diam_mean
        if pretrained_size is not None:
            self.params = np.load(self.pretrained_size, allow_pickle=True).item()
            self.diam_mean = self.params['diam_mean']

    def eval(self, x=None, style=None, channels=None, invert=False, tile=True,
                batch_size=8, progress=None):
        """ use images x to produce style or use style input to predict size of objects in image

        Object size estimation is done in two steps:
        1. use a linear regression model to predict size from style in image
        2. resize image to predicted size and run CellposeModel to get output masks.
            Take the median object size of the predicted masks as the final predicted size.

        Parameters
        -------------------

        cp_model: CellposeModel
            cellpose model from which to get styles
        device: mxnet device (optional, default mx.cpu())
            where cellpose model is saved (mx.gpu() or mx.cpu())
        pretrained_size: str
            path to pretrained size model

        """
        if style is None and x is None:
            print('Error: no image or features given')
            return

        nimg = len(x)
        if channels is not None:
            if len(channels)==2:
                if not isinstance(channels[0], list):
                    channels = [channels for i in range(nimg)]
            x = [transforms.reshape(x[i], channels=channels[i], invert=invert) for i in range(nimg)]
        diam_style = np.zeros(nimg, np.float32)
        if progress is not None:
            progress.setValue(10)
        if style is None:
            for i in trange(nimg):
                img = x[i]
                style = self.cp.eval([img], net_avg=False, tile=tile, compute_masks=False)[-1]
                if progress is not None:
                    progress.setValue(30)
                diam_style[i] = self._size_estimation(style)
            if progress is not None:
                progress.setValue(50)
        else:
            for i in range(len(style)):
                diam_style[i] = self._size_estimation(style[i])
        diam_style[diam_style==0] = self.diam_mean
        diam_style[np.isnan(diam_style)] = self.diam_mean
        masks = self.cp.eval(x, rescale=self.diam_mean/diam_style, net_avg=False, tile=tile)[0]
        diam = np.array([utils.diameters(masks[i])[0] for i in range(nimg)])
        diam[diam==0] = self.diam_mean
        diam[np.isnan(diam)] = self.diam_mean
        if progress is not None:
            progress.setValue(100)
        return diam, diam_style

    def _size_estimation(self, style):
        """ linear regression from style to size """
        szest = np.exp(self.params['A'] @ (style - self.params['smean']).T +
                        np.log(self.diam_mean) + self.params['ymean'])
        szest = np.maximum(5., szest)
        return szest

urls = ['http://www.cellpose.org/models/cyto_0',
        'http://www.cellpose.org/models/cyto_1',
        'http://www.cellpose.org/models/cyto_2',
        'http://www.cellpose.org/models/cyto_3',
        'http://www.cellpose.org/models/size_cyto_0.npy',
        'http://www.cellpose.org/models/nuclei_0',
        'http://www.cellpose.org/models/nuclei_1',
        'http://www.cellpose.org/models/nuclei_2',
        'http://www.cellpose.org/models/nuclei_3',
        'http://www.cellpose.org/models/size_nuclei_0.npy']


def download_model_weights(urls=urls):
    # cellpose directory
    cp_dir = pathlib.Path.home().joinpath('.cellpose')
    cp_dir.mkdir(exist_ok=True)
    model_dir = cp_dir.joinpath('models')
    model_dir.mkdir(exist_ok=True)

    for url in urls:
        parts = urlparse(url)
        filename = os.path.basename(parts.path)
        cached_file = os.path.join(model_dir, filename)
        if not os.path.exists(cached_file):
            sys.stderr.write('Downloading: "{}" to {}\n'.format(url, cached_file))
            utils.download_url_to_file(url, cached_file, progress=True)<|MERGE_RESOLUTION|>--- conflicted
+++ resolved
@@ -151,7 +151,7 @@
             print('multi-stack tiff read in as having is %d planes %d channels'%
                     (x[0].shape[0], x[0].shape[-1]))
 
-        print('processing %d images'%len(x))
+        print('processing %d image(s)'%len(x))
         # make rescale into length of x
         if diameter is not None and diameter!=0:
             if not isinstance(diameter, list) or len(diameter)==1 or len(diameter)<len(x):
@@ -257,13 +257,8 @@
             self.diam_mean = 27.
             self.pretrained_model = pretrained_model
 
-<<<<<<< HEAD
-    def eval(self, x, channels=None, invert=False, rescale=None, do_3D=False, net_avg=True,
-             tile=True, threshold=0.4, compute_masks=True, progress=None):
-=======
     def eval(self, x, channels=None, invert=False, rescale=None, do_3D=False, net_avg=True, 
              tile=True, flow_threshold=0.4, cellprob_threshold=0.0, compute_masks=True, progress=None):
->>>>>>> 2ea06775
         """
             segment list of images x, or 4D array - Z x nchan x Y x X
 
@@ -368,11 +363,7 @@
                     if not self.unet:
                         dP = np.stack((y[...,0], y[...,1]), axis=0)
                         niter = 1 / rescale[i] * 200
-<<<<<<< HEAD
-                        p = dynamics.follow_flows(-1 * dP * (cellprob>-1) / 5., niter=niter)
-=======
                         p = dynamics.follow_flows(-1 * dP  / 5. , niter=niter)
->>>>>>> 2ea06775
                         if progress is not None:
                             progress.setValue(65)
                         maski = dynamics.get_masks(p, iscell=(cellprob>cellprob_threshold),
@@ -399,7 +390,6 @@
                 flowi=[]
                 for p in range(3):
                     xsl = np.transpose(x[i].copy(), pm[p])
-                    print(xsl.shape)
                     flowi.append(np.zeros(((3,xsl.shape[0],xsl.shape[1],xsl.shape[2])), np.float32))
                     # per image
                     ziterator = trange(xsl.shape[0])
